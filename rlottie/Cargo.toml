# -*- eval: (cargo-minor-mode 1) -*-

[package]
workspace = ".."
name = "rlottie"
version = "0.5.2" # update doc url as well!
license = "MIT"
include = ["build.rs", "src/**/*.rs", "/LICENSE"]

description = "A platform independent standalone library that plays Lottie Animation"
repository = "https://github.com/msrd0/rlottie-rs"
documentation = "https://docs.msrd0.de/rlottie/0.5.2/rlottie/"

edition = "2021"
rust-version = "1.60"

[features]
serde = ["dep:serde", "rgb/serde"]

[dependencies]
rgb = { version = "0.8.32", default-features = false }
rlottie-sys = { path = "../rlottie-sys", version = "0.2" }
<<<<<<< HEAD

[features]
telegrand = []
=======
serde = { version = "1", features = ["derive"], optional = true }
>>>>>>> e9ba4bc5
<|MERGE_RESOLUTION|>--- conflicted
+++ resolved
@@ -16,14 +16,9 @@
 
 [features]
 serde = ["dep:serde", "rgb/serde"]
+telegrand = []
 
 [dependencies]
 rgb = { version = "0.8.32", default-features = false }
 rlottie-sys = { path = "../rlottie-sys", version = "0.2" }
-<<<<<<< HEAD
-
-[features]
-telegrand = []
-=======
-serde = { version = "1", features = ["derive"], optional = true }
->>>>>>> e9ba4bc5
+serde = { version = "1", features = ["derive"], optional = true }